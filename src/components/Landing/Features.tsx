--- conflicted
+++ resolved
@@ -6,53 +6,6 @@
   const features = [
     {
       icon: Brain,
-<<<<<<< HEAD
-      title: 'AI-Powered Adaptive Learning',
-      description: 'Intelligent algorithms adjust difficulty in real-time based on student performance, ensuring optimal challenge levels.',
-      gradient: 'from-brand-secondary to-brand-primary'
-    },
-    {
-      icon: Target,
-      title: 'Diagnostic Assessments',
-      description: 'Comprehensive evaluations across Math, English, Science, and Social Studies to create personalized learning paths.',
-      gradient: 'from-brand-primary to-brand-tertiary'
-    },
-    {
-      icon: Users,
-      title: 'Parent Dashboard',
-      description: 'Real-time progress tracking, performance insights, and weekly AI-generated summaries for complete visibility.',
-      gradient: 'from-brand-primary to-brand-accent'
-    },
-    {
-      icon: Trophy,
-      title: 'Gamified Experience',
-      description: 'XP points, achievement badges, streak counters, and level progression keep students motivated and engaged.',
-      gradient: 'from-brand-accent to-brand-secondary'
-    },
-    {
-      icon: BarChart3,
-      title: 'Advanced Analytics',
-      description: 'Detailed performance metrics, concept mastery tracking, and learning trend analysis for data-driven insights.',
-      gradient: 'from-brand-secondary to-brand-primary'
-    },
-    {
-      icon: MessageCircle,
-      title: 'AI Learning Assistant',
-      description: 'Context-aware tutoring bot that provides step-by-step guidance, study tips, and personalized motivation.',
-      gradient: 'from-brand-primary to-brand-tertiary'
-    },
-    {
-      icon: BookOpen,
-      title: 'Comprehensive Curriculum',
-      description: 'K-12 content across core subjects with adaptive difficulty and concept-specific reinforcement.',
-      gradient: 'from-brand-primary to-brand-accent'
-    },
-    {
-      icon: Zap,
-      title: 'Instant Feedback',
-      description: 'Immediate quiz results, detailed explanations, and smart suggestions for review or advancement.',
-      gradient: 'from-brand-accent to-brand-secondary'
-=======
       title: 'Adaptive Learning Paths',
       description: 'Our AI identifies knowledge gaps and creates personalized learning sequences that adapt to each student\'s pace and style.',
     },
@@ -90,38 +43,14 @@
       icon: Zap,
       title: 'Real-Time Guidance',
       description: 'Immediate feedback on exercises with explanations that help students understand not just the answer, but the reasoning.',
->>>>>>> 4ff7a726
     }
   ];
 
   return (
-<<<<<<< HEAD
-    <section id="features" className="relative isolate overflow-hidden bg-brand-canvas py-28">
-      <div className="absolute inset-0 -z-10 overflow-hidden">
-        <div className="absolute inset-0 bg-brand-canvas" />
-        <div className="pointer-events-none absolute inset-0 bg-grid-soft opacity-[0.35] mix-blend-soft-light" />
-        <div className="pointer-events-none absolute inset-0 bg-noise-soft opacity-[0.35] mix-blend-overlay" />
-
-        <div className="pointer-events-none absolute -left-[20%] top-[-16%] h-[28rem] w-[28rem] shape-triangle-soft rotate-[-12deg]" />
-        <div className="pointer-events-none absolute right-[-12%] bottom-[-18%] h-[26rem] w-[26rem] shape-circle-soft blur-[2px]" />
-        <div className="pointer-events-none absolute left-[55%] top-[16%] h-[18rem] w-[18rem] -translate-x-1/2 shape-square-soft rotate-[8deg]" />
-      </div>
-
-      <div className="relative mx-auto max-w-7xl px-4 sm:px-6 lg:px-8">
-        <motion.div
-          initial={{ opacity: 0, y: 30 }}
-          whileInView={{ opacity: 1, y: 0 }}
-          viewport={{ once: true }}
-          transition={{ duration: 0.8 }}
-          className="text-center mb-16"
-        >
-          <h2 className="text-4xl md:text-5xl font-bold bg-gradient-to-r from-brand-secondary via-brand-primary to-brand-accent bg-clip-text text-transparent mb-6">
-=======
     <section id="features" className="py-24 bg-gradient-to-br from-gray-50 to-blue-50">
       <div className="max-w-7xl mx-auto px-4 sm:px-6 lg:px-8">
         <div className="text-center mb-16">
           <h2 className="text-4xl md:text-5xl font-bold bg-gradient-to-r from-teal-500 via-blue-600 to-violet-600 bg-clip-text text-transparent mb-6">
->>>>>>> 4ff7a726
             Powerful Features for Modern Learning
           </h2>
           <p className="text-xl text-gray-600 max-w-3xl mx-auto">
@@ -133,27 +62,6 @@
           {features.map((feature, index) => (
             <div
               key={index}
-<<<<<<< HEAD
-              initial={{ opacity: 0, y: 30 }}
-              whileInView={{ opacity: 1, y: 0 }}
-              viewport={{ once: true }}
-              transition={{ duration: 0.6, delay: index * 0.1 }}
-              className="group relative overflow-hidden rounded-3xl border border-white/60 bg-white/80 p-6 shadow-[0_22px_45px_rgba(15,40,80,0.08)] backdrop-blur transition-all duration-500 hover:-translate-y-3 hover:shadow-[0_32px_65px_rgba(20,60,120,0.16)]"
-            >
-              <div className="absolute inset-0 opacity-0 transition-all duration-500 group-hover:opacity-100">
-                <div className={`absolute inset-0 bg-gradient-to-br ${feature.gradient} opacity-20`} />
-              </div>
-              <div className={`relative flex h-14 w-14 items-center justify-center rounded-2xl bg-gradient-to-br ${feature.gradient} text-white shadow-lg transition-transform duration-500 group-hover:scale-110`}>
-                <feature.icon className="h-7 w-7" />
-              </div>
-              <h3 className="relative mt-6 text-xl font-semibold text-slate-900">{feature.title}</h3>
-              <p className="relative mt-3 text-sm leading-relaxed text-slate-600">{feature.description}</p>
-              <span className="relative mt-6 inline-flex items-center gap-1 text-sm font-semibold text-sky-600 transition-transform duration-500 group-hover:translate-x-1">
-                <span>Learn more</span>
-                <span aria-hidden="true">&rarr;</span>
-              </span>
-            </motion.div>
-=======
               className="group bg-white rounded-2xl p-6 shadow-lg hover:shadow-2xl transition-all duration-300 transform hover:-translate-y-2"
             >
               <div className="w-14 h-14 bg-gradient-to-r from-teal-500 to-blue-600 rounded-xl flex items-center justify-center mb-4 group-hover:scale-110 transition-transform duration-30">
@@ -162,7 +70,6 @@
               <h3 className="text-xl font-bold text-gray-900 mb-3">{feature.title}</h3>
               <p className="text-gray-600 leading-relaxed">{feature.description}</p>
             </div>
->>>>>>> 4ff7a726
           ))}
         </div>
       </div>
