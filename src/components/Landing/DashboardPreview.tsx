--- conflicted
+++ resolved
@@ -43,19 +43,8 @@
   return (
     <section id="dashboard-preview" className="py-24 bg-brand-canvas">
       <div className="max-w-7xl mx-auto px-4 sm:px-6 lg:px-8">
-<<<<<<< HEAD
-        <motion.div
-          initial={{ opacity: 0, y: 30 }}
-          whileInView={{ opacity: 1, y: 0 }}
-          viewport={{ once: true }}
-          transition={{ duration: 0.8 }}
-          className="text-center mb-16"
-        >
-          <h2 className="text-4xl md:text-5xl font-bold bg-gradient-to-r from-brand-secondary via-brand-primary to-brand-accent bg-clip-text text-transparent mb-6">
-=======
         <div className="text-center mb-16">
           <h2 className="text-4xl md:text-5xl font-bold bg-gradient-to-r from-teal-500 via-blue-600 to-violet-600 bg-clip-text text-transparent mb-6">
->>>>>>> 4ff7a726
             See ElevatED in Action
           </h2>
           <p className="text-xl text-gray-600 max-w-3xl mx-auto mb-8">
