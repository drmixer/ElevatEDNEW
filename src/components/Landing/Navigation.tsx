--- conflicted
+++ resolved
@@ -97,28 +97,6 @@
   };
 
   return (
-<<<<<<< HEAD
-    <nav className="sticky top-0 z-50 px-4 sm:px-6 lg:px-8">
-      <motion.div
-        initial={{ opacity: 0, y: -24 }}
-        animate={{ opacity: 1, y: 0 }}
-        transition={{ duration: 0.4 }}
-        className={`mx-auto max-w-7xl ${isCondensed ? 'pt-4' : 'pt-8'}`}
-      >
-        <div className="relative">
-          <div className="absolute inset-0 -z-10 rounded-3xl bg-gradient-to-r from-brand-secondary/25 via-brand-primary/20 to-brand-accent/25 blur-lg" />
-          <motion.div
-            className="flex items-center justify-between rounded-[28px] border bg-white/85 backdrop-blur-lg overflow-visible"
-            style={{
-              paddingTop: containerPaddingTop,
-              paddingBottom: containerPaddingBottom,
-              paddingLeft: containerPaddingLeft,
-              paddingRight: containerPaddingRight,
-              gap: containerGap,
-              borderColor: containerBorderColor,
-              boxShadow: containerShadow,
-            }}
-=======
     <nav className="bg-white">
       <div className="max-w-7xl mx-auto px-4 sm:px-6 lg:px-8">
         <div className="flex justify-between items-center py-6">
@@ -159,7 +137,6 @@
             initial={{ opacity: 0, x: 20 }}
             animate={{ opacity: 1, x: 0 }}
             transition={{ duration: 0.5, delay: 0.2 }}
->>>>>>> 4ff7a726
           >
             <motion.a
               href="#"
